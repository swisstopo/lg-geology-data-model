--- conflicted
+++ resolved
@@ -145,17 +145,11 @@
 dotfile = os.path.join(OUTPUT_DIR, basename + ".dot")
 
 
-<<<<<<< HEAD
-
 
 logger.info(f"Reading Schema from {input_file}")
-with open( input_file,  "r") as f:
-    s = json.load(f)
-
-=======
-with open(input_file, "r") as field_name:
-    c = field_name.read()
->>>>>>> 975574ea
+
+with open(input_file, "r") as f:
+    c = f.read()
 
 
 db_schema = json.loads(c)
@@ -163,6 +157,7 @@
 if db_schema.get("version") != 2:
     logger.error("Wrong schema version. Exiting...")
     sys.exit(2)
+
 
 all_tables = {}
 
@@ -363,11 +358,11 @@
         )
         if dest_pk is not None:
             type_ = dest_pk.type_
-<<<<<<< HEAD
-            col = ColumnFK(keys["destination"]["fk"], type_, destination)
-            t.columns.append(col)
-
-        all_tables[destination] = t
+            col = ColumnFK(keys["destination"]["fk"], type_, destination_name)
+            table.columns.append(col)
+
+        all_tables[destination_name] = table
+
 
 '''
 G.layout()  # default to neato
@@ -386,12 +381,9 @@
 )
 '''
 import pprint
-=======
-            col = ColumnFK(keys["destination"]["fk"], type_, destination_name)
-            table.columns.append(col)
-
-        all_tables[destination_name] = table
->>>>>>> 975574ea
+
+from ruamel.yaml import YAML
+from collections import OrderedDict
 
 
 db_config = {"database": "GCOVERP", "version": 1, "tables": []}
@@ -436,13 +428,9 @@
         table_object["columns"].append(c)
     db_config["tables"].append(table_object)
 
-<<<<<<< HEAD
-
-logger.info(s)
-coded_domains = s.get("coded_domain")
-=======
+
 coded_domains = db_schema.get("coded_domain")
->>>>>>> 975574ea
+
 for name in coded_domains.keys():
     # logger.info(f"----{name}----")
     domain_dict = coded_domains[name]
@@ -450,29 +438,21 @@
 
 # pprint.pprint(db_config)
 
-<<<<<<< HEAD
-for table_name, table in SP.puml_tables.items():
-    for t in ("default", "primary", "foreign"):
-        for fk in table[t].keys():
-            logger.debug(f"{table_name}, {t}, {fk}")
-=======
+
 # Only debug?
 # for table_name, table in SQL_graph.puml_tables.items():
 #     for t in ("default", "primary", "foreign"):
 #         for fk in table[t].keys():
 #             logger.debug(f"{table_name}, {t}, {fk}")
->>>>>>> 975574ea
+
 
 puml_file = os.path.join(OUTPUT_DIR, "ER-GCOVER.puml")
 
 
-<<<<<<< HEAD
-with open(puml_file, "w") as f:
-    f.write(S.transform())
-=======
+
 with open(puml_file, "w") as field_name:
     field_name.write(Sql2PUML.transform())
->>>>>>> 975574ea
+
 
 yaml_file = os.path.join(OUTPUT_DIR, "GCOVERP.yaml")
 
@@ -486,11 +466,9 @@
         encoding=("utf-8"),
     )
 
-<<<<<<< HEAD
-logger.debug(f"Template was: {SP.puml_template}")
-=======
+
 logger.debug(f"Template was: {Sql2PUML.puml_template}")
->>>>>>> 975574ea
+
 
 logger.info(f"Writing PUML diagram to {puml_file}")
 logger.info(f"Writing YAML structure to {yaml_file}")
